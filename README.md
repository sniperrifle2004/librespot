# librespot
*librespot* is an open source client library for Spotify. It enables
applications to use Spotify's service, without using the official but
closed-source libspotify. Additionally, it will provide extra features
which are not available in the official library.

## Building
Rust 1.7.0 or later is required to build librespot.

It also requires a C, with portaudio.

On debian / ubuntu, the following command will install these dependencies :
```shell
sudo apt-get install build-essential portaudio19-dev
```

On Fedora systems, the following command will install these dependencies :
```shell
sudo dnf install portaudio-devel make gcc
```

On OS X, using homebrew :
```shell
brew install portaudio
```

Once you've cloned this repository you can build *librespot* using `cargo`.
```shell
cargo build --release
```

## Usage
A sample program implementing a headless Spotify Connect receiver is provided.
Once you've built *librespot*, run it using :
```shell
target/release/librespot --username USERNAME --cache CACHEDIR --name DEVICENAME
```

## Discovery mode
*librespot* can be run in discovery mode, in which case no password is required at startup.
For that, simply omit the `--username` argument.

## Audio Backends
*librespot* supports various audio backends. Multiple backends can be enabled at compile time by enabling the
corresponding cargo feature. By default, only PortAudio is enabled.

A specific backend can selected at runtime using the `--backend` switch.

```shell
cargo build --features portaudio-backend
target/release/librespot [...] --backend portaudio
```

The following backends are currently available :
- ALSA
- PortAudio 
- PulseAudio

<<<<<<< HEAD
=======
## Cross-compiling
A cross compilation environment is provided as a docker image.
Build the image from the root of the project with the following command :

```
$ docker build -t librespot-cross -f contrib/Dockerfile .
```

The resulting image can be used to build librespot for linux x86_64, armhf and armel.
The compiled binaries will be located in /tmp/librespot-build

```
docker run -v /tmp/librespot-build:/build librespot-cross
```

If only one architecture is desired, cargo can be invoked directly with the appropriate options :
```shell
docker run -v /tmp/librespot-build:/build librespot-cross cargo build --release --no-default-features --features "with-syntex alsa-backend"
docker run -v /tmp/librespot-build:/build librespot-cross cargo build --release --target arm-unknown-linux-gnueabihf --no-default-features --features "with-syntex alsa-backend"
docker run -v /tmp/librespot-build:/build librespot-cross cargo build --release --target arm-unknown-linux-gnueabi --no-default-features --features "with-syntex alsa-backend"
```

## Development
When developing *librespot*, it is preferable to use Rust nightly, and build it using the following :
```shell
cargo build --no-default-features --features "nightly portaudio-backend"
```

This produces better compilation error messages than with the default configuration.

>>>>>>> 58b16254
## Disclaimer
Using this code to connect to Spotify's API is probably forbidden by them.
Use at your own risk.

## Contact
Come and hang out on gitter if you need help or want to offer some.
https://gitter.im/sashahilton00/spotify-connect-resources

## License
Everything in this repository is licensed under the MIT license.
<|MERGE_RESOLUTION|>--- conflicted
+++ resolved
@@ -56,8 +56,6 @@
 - PortAudio 
 - PulseAudio
 
-<<<<<<< HEAD
-=======
 ## Cross-compiling
 A cross compilation environment is provided as a docker image.
 Build the image from the root of the project with the following command :
@@ -88,7 +86,6 @@
 
 This produces better compilation error messages than with the default configuration.
 
->>>>>>> 58b16254
 ## Disclaimer
 Using this code to connect to Spotify's API is probably forbidden by them.
 Use at your own risk.
